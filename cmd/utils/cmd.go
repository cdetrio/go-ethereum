--- conflicted
+++ resolved
@@ -121,16 +121,10 @@
 	os.Exit(status)
 }
 
-<<<<<<< HEAD
-func StartEthereum(ethereum *eth.Ethereum, UseSeed bool, Peers string, Pull string) {
-	clilogger.Infof("Starting %s", ethereum.ClientIdentity())
-	err := ethereum.Start(UseSeed, Peers, Pull)
-	if err != nil {
-=======
-func StartEthereum(ethereum *eth.Ethereum) {
-	clilogger.Infoln("Starting ", ethereum.Name())
-	if err := ethereum.Start(); err != nil {
->>>>>>> ce239333
+func StartEthereum(ethereum *eth.Ethereum, Peers string, Pull string) {
+	clilogger.Infof("Starting %s", ethereum.Name())
+	err := ethereum.Start(Peers, Pull)
+	if err != nil {
 		exit(err)
 	}
 	RegisterInterrupt(func(sig os.Signal) {
