/*
	This file is part of go-ethereum

	go-ethereum is free software: you can redistribute it and/or modify
	it under the terms of the GNU General Public License as published by
	the Free Software Foundation, either version 3 of the License, or
	(at your option) any later version.

	go-ethereum is distributed in the hope that it will be useful,
	but WITHOUT ANY WARRANTY; without even the implied warranty of
	MERCHANTABILITY or FITNESS FOR A PARTICULAR PURPOSE.  See the
	GNU General Public License for more details.

	You should have received a copy of the GNU General Public License
	along with go-ethereum.  If not, see <http://www.gnu.org/licenses/>.
*/
/**
 * @authors
 * 	Jeffrey Wilcke <i@jev.io>
 */
package main

import (
	"fmt"
	"os"
	"runtime"
	"time"

	"github.com/ethereum/go-ethereum/cmd/utils"
	"github.com/ethereum/go-ethereum/core/types"
	"github.com/ethereum/go-ethereum/eth"
	"github.com/ethereum/go-ethereum/ethutil"
	"github.com/ethereum/go-ethereum/logger"
	"github.com/ethereum/go-ethereum/p2p"
	"github.com/ethereum/go-ethereum/state"
)

const (
	ClientIdentifier = "Ethereum(G)"
	Version          = "0.8.3"
)

var clilogger = logger.NewLogger("CLI")

func main() {
	runtime.GOMAXPROCS(runtime.NumCPU())

	defer func() {
		logger.Flush()
	}()

	utils.HandleInterrupt()

	// precedence: code-internal flag default < config file < environment variables < command line
	Init() // parsing command line

	if PrintVersion {
		printVersion()
		return
	}

	utils.InitConfig(VmType, ConfigFile, Datadir, "ETH")

	ethereum, err := eth.New(&eth.Config{
		Name:      p2p.MakeName(ClientIdentifier, Version),
		KeyStore:  KeyStore,
		DataDir:   Datadir,
		LogFile:   LogFile,
		LogLevel:  LogLevel,
		MaxPeers:  MaxPeer,
		Port:      OutboundPort,
		NAT:       NAT,
		KeyRing:   KeyRing,
		Shh:       SHH,
		Dial:      Dial,
		BootNodes: BootNodes,
		NodeKey:   NodeKey,
	})

	if err != nil {
		clilogger.Fatalln(err)
	}

	utils.KeyTasks(ethereum.KeyManager(), KeyRing, GenAddr, SecretFile, ExportDir, NonInteractive)

	if Dump {
		var block *types.Block

		if len(DumpHash) == 0 && DumpNumber == -1 {
			block = ethereum.ChainManager().CurrentBlock()
		} else if len(DumpHash) > 0 {
			block = ethereum.ChainManager().GetBlock(ethutil.Hex2Bytes(DumpHash))
		} else {
			block = ethereum.ChainManager().GetBlockByNumber(uint64(DumpNumber))
		}

		if block == nil {
			fmt.Fprintln(os.Stderr, "block not found")

			// We want to output valid JSON
			fmt.Println("{}")

			os.Exit(1)
		}

		// Leave the Println. This needs clean output for piping
		statedb := state.New(block.Root(), ethereum.Db())
		fmt.Printf("%s\n", statedb.Dump())

		fmt.Println(block)

		return
	}

	if StartMining {
		utils.StartMining(ethereum)
	}

	if len(ImportChain) > 0 {
		start := time.Now()
		err := utils.ImportChain(ethereum, ImportChain)
		if err != nil {
			clilogger.Infoln(err)
		}
		clilogger.Infoln("import done in", time.Since(start))
		return
	}

	if StartRpc {
		utils.StartRpc(ethereum, RpcPort)
	}

	if StartWebSockets {
		utils.StartWebSockets(ethereum, WsPort)
	}

<<<<<<< HEAD
	utils.StartEthereum(ethereum, UseSeed, Peers, Pull)
=======
	utils.StartEthereum(ethereum)
>>>>>>> ce239333

	if StartJsConsole {
		InitJsConsole(ethereum)
	} else if len(InputFile) > 0 {
		ExecJsFile(ethereum, InputFile)
	}
	// this blocks the thread
	ethereum.WaitForShutdown()
}

func printVersion() {
	fmt.Printf(`%v %v
PV=%d
GOOS=%s
GO=%s
GOPATH=%s
GOROOT=%s
`, ClientIdentifier, Version, eth.ProtocolVersion, runtime.GOOS, runtime.Version(), os.Getenv("GOPATH"), runtime.GOROOT())
}<|MERGE_RESOLUTION|>--- conflicted
+++ resolved
@@ -134,11 +134,7 @@
 		utils.StartWebSockets(ethereum, WsPort)
 	}
 
-<<<<<<< HEAD
-	utils.StartEthereum(ethereum, UseSeed, Peers, Pull)
-=======
-	utils.StartEthereum(ethereum)
->>>>>>> ce239333
+	utils.StartEthereum(ethereum, Peers, Pull)
 
 	if StartJsConsole {
 		InitJsConsole(ethereum)
